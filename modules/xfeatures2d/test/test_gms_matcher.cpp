--- conflicted
+++ resolved
@@ -27,7 +27,6 @@
     combinations[2][0] = true; combinations[2][1] = false;
     combinations[3][0] = true; combinations[3][1] = true;
 
-<<<<<<< HEAD
     eps[0][0] = 0.91;
     eps[0][1] = 0.91;
     eps[0][2] = 0.91;
@@ -38,27 +37,10 @@
     eps[1][2] = 0.80;
     eps[1][3] = 0.78;
 
-    eps[2][0] = 0.70;
-    eps[2][1] = 0.66;
-    eps[2][2] = 0.68;
-    eps[2][3] = 0.63;
-=======
-    //Threshold = truncate(min(acc_win32, acc_win64))
-    eps[0][0] = 0.9313;
-    eps[0][1] = 0.92;
-    eps[0][2] = 0.9313;
-    eps[0][3] = 0.92;
-
-    eps[1][0] = 0.8199;
-    eps[1][1] = 0.7964;
-    eps[1][2] = 0.8199;
-    eps[1][3] = 0.7964;
-
     eps[2][0] = 0.6;
     eps[2][1] = 0.6;
     eps[2][2] = 0.6;
     eps[2][3] = 0.6;
->>>>>>> d1fc1c64
 
     correctMatchDistThreshold = 5.0;
 }
