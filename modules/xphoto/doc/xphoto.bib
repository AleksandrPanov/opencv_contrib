@incollection{He2012,
  title={Statistics of patch offsets for image completion},
  author={He, Kaiming and Sun, Jian},
  booktitle={Computer Vision--ECCV 2012},
  pages={16--29},
  year={2012},
  publisher={Springer}
}
@inproceedings{Cheng2015,
  title={Effective learning-based illuminant estimation using simple features},
  author={Cheng, Dongliang and Price, Brian and Cohen, Scott and Brown, Michael S},
  booktitle={Proceedings of the IEEE Conference on Computer Vision and Pattern Recognition},
  pages={1000--1008},
  year={2015}
}
<<<<<<< HEAD

@book{Holzmann1988,
  title={Beyond Photography: The Digital Darkroom},
  author={GerPublished by ard J. Holzmann},
  publisher={Prentice Hall in 1988}
=======
@inproceedings{DD02,
  author = {Durand, Fr{\'e}do and Dorsey, Julie},
  title = {Fast bilateral filtering for the display of high-dynamic-range images},
  booktitle = {ACM Transactions on Graphics (TOG)},
  year = {2002},
  pages = {257--266},
  volume = {21},
  number = {3},
  publisher = {ACM},
  url = {https://www.researchgate.net/profile/Julie_Dorsey/publication/220184746_Fast_Bilateral_Filtering_for_the_Display_of_High_-_dynamic_-_range_Images/links/54566b000cf26d5090a95f96/Fast-Bilateral-Filtering-for-the-Display-of-High-dynamic-range-Images.pdf}
>>>>>>> 34caac78
}<|MERGE_RESOLUTION|>--- conflicted
+++ resolved
@@ -13,13 +13,11 @@
   pages={1000--1008},
   year={2015}
 }
-<<<<<<< HEAD
-
 @book{Holzmann1988,
   title={Beyond Photography: The Digital Darkroom},
   author={GerPublished by ard J. Holzmann},
   publisher={Prentice Hall in 1988}
-=======
+}
 @inproceedings{DD02,
   author = {Durand, Fr{\'e}do and Dorsey, Julie},
   title = {Fast bilateral filtering for the display of high-dynamic-range images},
@@ -30,5 +28,4 @@
   number = {3},
   publisher = {ACM},
   url = {https://www.researchgate.net/profile/Julie_Dorsey/publication/220184746_Fast_Bilateral_Filtering_for_the_Display_of_High_-_dynamic_-_range_Images/links/54566b000cf26d5090a95f96/Fast-Bilateral-Filtering-for-the-Display-of-High-dynamic-range-Images.pdf}
->>>>>>> 34caac78
 }