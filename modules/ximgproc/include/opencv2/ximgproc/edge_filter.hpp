/*
 *  By downloading, copying, installing or using the software you agree to this license.
 *  If you do not agree to this license, do not download, install,
 *  copy or use the software.
 *
 *
 *  License Agreement
 *  For Open Source Computer Vision Library
 *  (3 - clause BSD License)
 *
 *  Redistribution and use in source and binary forms, with or without modification,
 *  are permitted provided that the following conditions are met :
 *
 *  * Redistributions of source code must retain the above copyright notice,
 *  this list of conditions and the following disclaimer.
 *
 *  * Redistributions in binary form must reproduce the above copyright notice,
 *  this list of conditions and the following disclaimer in the documentation
 *  and / or other materials provided with the distribution.
 *
 *  * Neither the names of the copyright holders nor the names of the contributors
 *  may be used to endorse or promote products derived from this software
 *  without specific prior written permission.
 *
 *  This software is provided by the copyright holders and contributors "as is" and
 *  any express or implied warranties, including, but not limited to, the implied
 *  warranties of merchantability and fitness for a particular purpose are disclaimed.
 *  In no event shall copyright holders or contributors be liable for any direct,
 *  indirect, incidental, special, exemplary, or consequential damages
 *  (including, but not limited to, procurement of substitute goods or services;
 *  loss of use, data, or profits; or business interruption) however caused
 *  and on any theory of liability, whether in contract, strict liability,
 *  or tort(including negligence or otherwise) arising in any way out of
 *  the use of this software, even if advised of the possibility of such damage.
 */

#ifndef __OPENCV_EDGEFILTER_HPP__
#define __OPENCV_EDGEFILTER_HPP__
#ifdef __cplusplus

#include <opencv2/core.hpp>

namespace cv
{
namespace ximgproc
{

//! @addtogroup ximgproc_filters
//! @{

enum EdgeAwareFiltersList
{
    DTF_NC,
    DTF_IC,
    DTF_RF,

    GUIDED_FILTER,
    AM_FILTER
};


/** @brief Interface for realizations of Domain Transform filter.

For more details about this filter see @cite Gastal11 .
 */
class CV_EXPORTS_W DTFilter : public Algorithm
{
public:

    /** @brief Produce domain transform filtering operation on source image.

    @param src filtering image with unsigned 8-bit or floating-point 32-bit depth and up to 4 channels.

    @param dst destination image.

    @param dDepth optional depth of the output image. dDepth can be set to -1, which will be equivalent
    to src.depth().
     */
    CV_WRAP virtual void filter(InputArray src, OutputArray dst, int dDepth = -1) = 0;
};

/** @brief Factory method, create instance of DTFilter and produce initialization routines.

@param guide guided image (used to build transformed distance, which describes edge structure of
guided image).

@param sigmaSpatial \f${\sigma}_H\f$ parameter in the original article, it's similar to the sigma in the
coordinate space into bilateralFilter.

@param sigmaColor \f${\sigma}_r\f$ parameter in the original article, it's similar to the sigma in the
color space into bilateralFilter.

@param mode one form three modes DTF_NC, DTF_RF and DTF_IC which corresponds to three modes for
filtering 2D signals in the article.

@param numIters optional number of iterations used for filtering, 3 is quite enough.

For more details about Domain Transform filter parameters, see the original article @cite Gastal11 and
[Domain Transform filter homepage](http://www.inf.ufrgs.br/~eslgastal/DomainTransform/).
 */
CV_EXPORTS_W
Ptr<DTFilter> createDTFilter(InputArray guide, double sigmaSpatial, double sigmaColor, int mode = DTF_NC, int numIters = 3);

/** @brief Simple one-line Domain Transform filter call. If you have multiple images to filter with the same
guided image then use DTFilter interface to avoid extra computations on initialization stage.

@param guide guided image (also called as joint image) with unsigned 8-bit or floating-point 32-bit
depth and up to 4 channels.
@param src filtering image with unsigned 8-bit or floating-point 32-bit depth and up to 4 channels.
@param dst
@param sigmaSpatial \f${\sigma}_H\f$ parameter in the original article, it's similar to the sigma in the
coordinate space into bilateralFilter.
@param sigmaColor \f${\sigma}_r\f$ parameter in the original article, it's similar to the sigma in the
color space into bilateralFilter.
@param mode one form three modes DTF_NC, DTF_RF and DTF_IC which corresponds to three modes for
filtering 2D signals in the article.
@param numIters optional number of iterations used for filtering, 3 is quite enough.
@sa bilateralFilter, guidedFilter, amFilter
 */
CV_EXPORTS_W
void dtFilter(InputArray guide, InputArray src, OutputArray dst, double sigmaSpatial, double sigmaColor, int mode = DTF_NC, int numIters = 3);

//////////////////////////////////////////////////////////////////////////
//////////////////////////////////////////////////////////////////////////

/** @brief Interface for realizations of Guided Filter.

For more details about this filter see @cite Kaiming10 .
 */
class CV_EXPORTS_W GuidedFilter : public Algorithm
{
public:

    /** @brief Apply Guided Filter to the filtering image.

    @param src filtering image with any numbers of channels.

    @param dst output image.

    @param dDepth optional depth of the output image. dDepth can be set to -1, which will be equivalent
    to src.depth().
     */
    CV_WRAP virtual void filter(InputArray src, OutputArray dst, int dDepth = -1) = 0;
};

/** @brief Factory method, create instance of GuidedFilter and produce initialization routines.

@param guide guided image (or array of images) with up to 3 channels, if it have more then 3
channels then only first 3 channels will be used.

@param radius radius of Guided Filter.

@param eps regularization term of Guided Filter. \f${eps}^2\f$ is similar to the sigma in the color
space into bilateralFilter.

For more details about Guided Filter parameters, see the original article @cite Kaiming10 .
 */
CV_EXPORTS_W Ptr<GuidedFilter> createGuidedFilter(InputArray guide, int radius, double eps);

/** @brief Simple one-line Guided Filter call.

If you have multiple images to filter with the same guided image then use GuidedFilter interface to
avoid extra computations on initialization stage.

@param guide guided image (or array of images) with up to 3 channels, if it have more then 3
channels then only first 3 channels will be used.

@param src filtering image with any numbers of channels.

@param dst output image.

@param radius radius of Guided Filter.

@param eps regularization term of Guided Filter. \f${eps}^2\f$ is similar to the sigma in the color
space into bilateralFilter.

@param dDepth optional depth of the output image.

@sa bilateralFilter, dtFilter, amFilter */
CV_EXPORTS_W void guidedFilter(InputArray guide, InputArray src, OutputArray dst, int radius, double eps, int dDepth = -1);

//////////////////////////////////////////////////////////////////////////
//////////////////////////////////////////////////////////////////////////

/** @brief Interface for Adaptive Manifold Filter realizations.

For more details about this filter see @cite Gastal12 and References_.

Below listed optional parameters which may be set up with Algorithm::set function.
-   member double sigma_s = 16.0
Spatial standard deviation.
-   member double sigma_r = 0.2
Color space standard deviation.
-   member int tree_height = -1
Height of the manifold tree (default = -1 : automatically computed).
-   member int num_pca_iterations = 1
Number of iterations to computed the eigenvector.
-   member bool adjust_outliers = false
Specify adjust outliers using Eq. 9 or not.
-   member bool use_RNG = true
Specify use random number generator to compute eigenvector or not.
 */
class CV_EXPORTS_W AdaptiveManifoldFilter : public Algorithm
{
public:
    /** @brief Apply high-dimensional filtering using adaptive manifolds.

    @param src filtering image with any numbers of channels.

    @param dst output image.

    @param joint optional joint (also called as guided) image with any numbers of channels.
     */
    CV_WRAP virtual void filter(InputArray src, OutputArray dst, InputArray joint = noArray()) = 0;

    CV_WRAP virtual void collectGarbage() = 0;

    CV_WRAP static Ptr<AdaptiveManifoldFilter> create();

    /** @see setSigmaS */
    virtual double getSigmaS() const = 0;
    /** @copybrief getSigmaS @see getSigmaS */
    virtual void setSigmaS(double val) = 0;
    /** @see setSigmaR */
    virtual double getSigmaR() const = 0;
    /** @copybrief getSigmaR @see getSigmaR */
    virtual void setSigmaR(double val) = 0;
    /** @see setTreeHeight */
    virtual int getTreeHeight() const = 0;
    /** @copybrief getTreeHeight @see getTreeHeight */
    virtual void setTreeHeight(int val) = 0;
    /** @see setPCAIterations */
    virtual int getPCAIterations() const = 0;
    /** @copybrief getPCAIterations @see getPCAIterations */
    virtual void setPCAIterations(int val) = 0;
    /** @see setAdjustOutliers */
    virtual bool getAdjustOutliers() const = 0;
    /** @copybrief getAdjustOutliers @see getAdjustOutliers */
    virtual void setAdjustOutliers(bool val) = 0;
    /** @see setUseRNG */
    virtual bool getUseRNG() const = 0;
    /** @copybrief getUseRNG @see getUseRNG */
    virtual void setUseRNG(bool val) = 0;
};

/** @brief Factory method, create instance of AdaptiveManifoldFilter and produce some initialization routines.

@param sigma_s spatial standard deviation.

@param sigma_r color space standard deviation, it is similar to the sigma in the color space into
bilateralFilter.

@param adjust_outliers optional, specify perform outliers adjust operation or not, (Eq. 9) in the
original paper.

For more details about Adaptive Manifold Filter parameters, see the original article @cite Gastal12 .

@note Joint images with CV_8U and CV_16U depth converted to images with CV_32F depth and [0; 1]
color range before processing. Hence color space sigma sigma_r must be in [0; 1] range, unlike same
sigmas in bilateralFilter and dtFilter functions.
*/
CV_EXPORTS_W Ptr<AdaptiveManifoldFilter> createAMFilter(double sigma_s, double sigma_r, bool adjust_outliers = false);

/** @brief Simple one-line Adaptive Manifold Filter call.

@param joint joint (also called as guided) image or array of images with any numbers of channels.

@param src filtering image with any numbers of channels.

@param dst output image.

@param sigma_s spatial standard deviation.

@param sigma_r color space standard deviation, it is similar to the sigma in the color space into
bilateralFilter.

@param adjust_outliers optional, specify perform outliers adjust operation or not, (Eq. 9) in the
original paper.

@note Joint images with CV_8U and CV_16U depth converted to images with CV_32F depth and [0; 1]
color range before processing. Hence color space sigma sigma_r must be in [0; 1] range, unlike same
sigmas in bilateralFilter and dtFilter functions. @sa bilateralFilter, dtFilter, guidedFilter
*/
CV_EXPORTS_W void amFilter(InputArray joint, InputArray src, OutputArray dst, double sigma_s, double sigma_r, bool adjust_outliers = false);

//////////////////////////////////////////////////////////////////////////
//////////////////////////////////////////////////////////////////////////

/** @brief Applies the joint bilateral filter to an image.

@param joint Joint 8-bit or floating-point, 1-channel or 3-channel image.

@param src Source 8-bit or floating-point, 1-channel or 3-channel image with the same depth as joint
image.

@param dst Destination image of the same size and type as src .

@param d Diameter of each pixel neighborhood that is used during filtering. If it is non-positive,
it is computed from sigmaSpace .

@param sigmaColor Filter sigma in the color space. A larger value of the parameter means that
farther colors within the pixel neighborhood (see sigmaSpace ) will be mixed together, resulting in
larger areas of semi-equal color.

@param sigmaSpace Filter sigma in the coordinate space. A larger value of the parameter means that
farther pixels will influence each other as long as their colors are close enough (see sigmaColor ).
When d\>0 , it specifies the neighborhood size regardless of sigmaSpace . Otherwise, d is
proportional to sigmaSpace .

@param borderType

@note bilateralFilter and jointBilateralFilter use L1 norm to compute difference between colors.

@sa bilateralFilter, amFilter
*/
CV_EXPORTS_W
void jointBilateralFilter(InputArray joint, InputArray src, OutputArray dst, int d, double sigmaColor, double sigmaSpace, int borderType = BORDER_DEFAULT);

/** @brief Applies the bilateral texture filter to an image. It performs structure-preserving texture filter.
For more details about this filter see @cite Cho2014.

@param src Source image whose depth is 8-bit UINT or 32-bit FLOAT

@param dst Destination image of the same size and type as src.

@param fr Radius of kernel to be used for filtering. It should be positive integer

@param numIter Number of iterations of algorithm, It should be positive integer

@param sigmaAlpha Controls the sharpness of the weight transition from edges to smooth/texture regions, where
a bigger value means sharper transition. When the value is negative, it is automatically calculated.

@param sigmaAvg Range blur parameter for texture blurring. Larger value makes result to be more blurred. When the
value is negative, it is automatically calculated as described in the paper.

@sa rollingGuidanceFilter, bilateralFilter
*/
CV_EXPORTS_W
void bilateralTextureFilter(InputArray src, OutputArray dst, int fr = 3, int numIter = 1, double sigmaAlpha = -1., double sigmaAvg = -1.);

//////////////////////////////////////////////////////////////////////////
//////////////////////////////////////////////////////////////////////////

/** @brief Applies the rolling guidance filter to an image.

For more details, please see @cite zhang2014rolling

@param src Source 8-bit or floating-point, 1-channel or 3-channel image.

@param dst Destination image of the same size and type as src.

@param d Diameter of each pixel neighborhood that is used during filtering. If it is non-positive,
it is computed from sigmaSpace .

@param sigmaColor Filter sigma in the color space. A larger value of the parameter means that
farther colors within the pixel neighborhood (see sigmaSpace ) will be mixed together, resulting in
larger areas of semi-equal color.

@param sigmaSpace Filter sigma in the coordinate space. A larger value of the parameter means that
farther pixels will influence each other as long as their colors are close enough (see sigmaColor ).
When d\>0 , it specifies the neighborhood size regardless of sigmaSpace . Otherwise, d is
proportional to sigmaSpace .

@param numOfIter Number of iterations of joint edge-preserving filtering applied on the source image.

@param borderType

@note  rollingGuidanceFilter uses jointBilateralFilter as the edge-preserving filter.

@sa jointBilateralFilter, bilateralFilter, amFilter
*/
CV_EXPORTS_W
void rollingGuidanceFilter(InputArray src, OutputArray dst, int d = -1, double sigmaColor = 25, double sigmaSpace = 3, int numOfIter = 4, int borderType = BORDER_DEFAULT);

//////////////////////////////////////////////////////////////////////////
//////////////////////////////////////////////////////////////////////////

/** @brief Interface for implementations of The Fast Bilateral Solver.

For more details about this solver see @cite BarronPoole2016 .
*/
class CV_EXPORTS_W FastBilateralSolverFilter : public Algorithm
{
public:
    /** @brief Apply smoothing operation to the source image.

    @param src source image for filtering with unsigned 8-bit or signed 16-bit or floating-point 32-bit depth and up to 3 channels.

    @param confidence confidence image with unsigned 8-bit or floating-point 32-bit confidence and 1 channel.

    @param dst destination image.
    */
    CV_WRAP virtual void filter(InputArray src, InputArray confidence, OutputArray dst) = 0;
};

/** @brief Factory method, create instance of FastBilateralSolverFilter and execute the initialization routines.

@param guide image serving as guide for filtering. It should have 8-bit depth and either 1 or 3 channels.

@param sigma_spatial parameter, that is similar to spatial space sigma in bilateralFilter.

@param sigma_luma parameter, that is similar to luma space sigma in bilateralFilter.

@param sigma_chroma parameter, that is similar to chroma space sigma in bilateralFilter.

@param num_iter number of iterations used for solving, 25 is usually enough.

@param max_tol solving tolerance used for solving.

For more details about the Fast Bilateral Solver parameters, see the original paper @cite BarronPoole2016.

*/
CV_EXPORTS_W Ptr<FastBilateralSolverFilter> createFastBilateralSolverFilter(InputArray guide, double sigma_spatial, double sigma_luma, double sigma_chroma, int num_iter = 25, double max_tol = 1e-5);

<<<<<<< HEAD

=======
>>>>>>> fae2d927
/** @brief Simple one-line Fast Bilateral Solver filter call. If you have multiple images to filter with the same
guide then use FastBilateralSolverFilter interface to avoid extra computations.

@param guide image serving as guide for filtering. It should have 8-bit depth and either 1 or 3 channels.

@param src source image for filtering with unsigned 8-bit or signed 16-bit or floating-point 32-bit depth and up to 4 channels.

@param confidence confidence image with unsigned 8-bit or floating-point 32-bit confidence and 1 channel.

@param dst destination image.

@param sigma_spatial parameter, that is similar to spatial space sigma in bilateralFilter.

@param sigma_luma parameter, that is similar to luma space sigma in bilateralFilter.

@param sigma_chroma parameter, that is similar to chroma space sigma in bilateralFilter.

@param num_iter number of iterations used for solving, 25 is usually enough.

@param max_tol solving tolerance used for solving.

@note Confidence images with CV_8U depth are expected to in [0, 255] and CV_32F in [0, 1] range.
*/
CV_EXPORTS_W void fastBilateralSolverFilter(InputArray guide, InputArray src, InputArray confidence, OutputArray dst, double sigma_spatial = 8, double sigma_luma = 8, double sigma_chroma = 8, int num_iter = 25, double max_tol = 1e-5);
<<<<<<< HEAD
//////////////////////////////////////////////////////////////////////////
//////////////////////////////////////////////////////////////////////////
=======

//////////////////////////////////////////////////////////////////////////
//////////////////////////////////////////////////////////////////////////

>>>>>>> fae2d927

/** @brief Interface for implementations of Fast Global Smoother filter.

For more details about this filter see @cite Min2014 and @cite Farbman2008 .
*/
class CV_EXPORTS_W FastGlobalSmootherFilter : public Algorithm
{
public:
    /** @brief Apply smoothing operation to the source image.

    @param src source image for filtering with unsigned 8-bit or signed 16-bit or floating-point 32-bit depth and up to 4 channels.

    @param dst destination image.
    */
    CV_WRAP virtual void filter(InputArray src, OutputArray dst) = 0;
};

/** @brief Factory method, create instance of FastGlobalSmootherFilter and execute the initialization routines.

@param guide image serving as guide for filtering. It should have 8-bit depth and either 1 or 3 channels.

@param lambda parameter defining the amount of regularization

@param sigma_color parameter, that is similar to color space sigma in bilateralFilter.

@param lambda_attenuation internal parameter, defining how much lambda decreases after each iteration. Normally,
it should be 0.25. Setting it to 1.0 may lead to streaking artifacts.

@param num_iter number of iterations used for filtering, 3 is usually enough.

For more details about Fast Global Smoother parameters, see the original paper @cite Min2014. However, please note that
there are several differences. Lambda attenuation described in the paper is implemented a bit differently so do not
expect the results to be identical to those from the paper; sigma_color values from the paper should be multiplied by 255.0 to
achieve the same effect. Also, in case of image filtering where source and guide image are the same, authors
propose to dynamically update the guide image after each iteration. To maximize the performance this feature
was not implemented here.
*/
CV_EXPORTS_W Ptr<FastGlobalSmootherFilter> createFastGlobalSmootherFilter(InputArray guide, double lambda, double sigma_color, double lambda_attenuation=0.25, int num_iter=3);

/** @brief Simple one-line Fast Global Smoother filter call. If you have multiple images to filter with the same
guide then use FastGlobalSmootherFilter interface to avoid extra computations.

@param guide image serving as guide for filtering. It should have 8-bit depth and either 1 or 3 channels.

@param src source image for filtering with unsigned 8-bit or signed 16-bit or floating-point 32-bit depth and up to 4 channels.

@param dst destination image.

@param lambda parameter defining the amount of regularization

@param sigma_color parameter, that is similar to color space sigma in bilateralFilter.

@param lambda_attenuation internal parameter, defining how much lambda decreases after each iteration. Normally,
it should be 0.25. Setting it to 1.0 may lead to streaking artifacts.

@param num_iter number of iterations used for filtering, 3 is usually enough.
*/
CV_EXPORTS_W void fastGlobalSmootherFilter(InputArray guide, InputArray src, OutputArray dst, double lambda, double sigma_color, double lambda_attenuation=0.25, int num_iter=3);

/** @brief Global image smoothing via L0 gradient minimization.

@param src source image for filtering with unsigned 8-bit or signed 16-bit or floating-point depth.

@param dst destination image.

@param lambda parameter defining the smooth term weight.

@param kappa parameter defining the increasing factor of the weight of the gradient data term.

For more details about L0 Smoother, see the original paper @cite xu2011image.
*/
CV_EXPORTS_W void l0Smooth(InputArray src, OutputArray dst, double lambda = 0.02, double kappa = 2.0);
//! @}
}
}
#endif
#endif<|MERGE_RESOLUTION|>--- conflicted
+++ resolved
@@ -412,10 +412,7 @@
 */
 CV_EXPORTS_W Ptr<FastBilateralSolverFilter> createFastBilateralSolverFilter(InputArray guide, double sigma_spatial, double sigma_luma, double sigma_chroma, int num_iter = 25, double max_tol = 1e-5);
 
-<<<<<<< HEAD
-
-=======
->>>>>>> fae2d927
+
 /** @brief Simple one-line Fast Bilateral Solver filter call. If you have multiple images to filter with the same
 guide then use FastBilateralSolverFilter interface to avoid extra computations.
 
@@ -440,15 +437,7 @@
 @note Confidence images with CV_8U depth are expected to in [0, 255] and CV_32F in [0, 1] range.
 */
 CV_EXPORTS_W void fastBilateralSolverFilter(InputArray guide, InputArray src, InputArray confidence, OutputArray dst, double sigma_spatial = 8, double sigma_luma = 8, double sigma_chroma = 8, int num_iter = 25, double max_tol = 1e-5);
-<<<<<<< HEAD
-//////////////////////////////////////////////////////////////////////////
-//////////////////////////////////////////////////////////////////////////
-=======
-
-//////////////////////////////////////////////////////////////////////////
-//////////////////////////////////////////////////////////////////////////
-
->>>>>>> fae2d927
+
 
 /** @brief Interface for implementations of Fast Global Smoother filter.
 
