// This file is part of OpenCV project.
// It is subject to the license terms in the LICENSE file found in the top-level directory
// of this distribution and at http://opencv.org/license.html.

#ifndef __OPENCV_EDGE_DRAWING_HPP__
#define __OPENCV_EDGE_DRAWING_HPP__

#include <opencv2/core.hpp>

namespace cv
{
namespace ximgproc
{

//! @addtogroup ximgproc_edge_drawing
//! @{

/** @brief Class implementing the ED (EdgeDrawing) @cite topal2012edge, EDLines @cite akinlar2011edlines, EDPF @cite akinlar2012edpf and EDCircles @cite akinlar2013edcircles algorithms
*/

class CV_EXPORTS_W EdgeDrawing : public Algorithm
{
public:

    enum GradientOperator
    {
        PREWITT = 0,
        SOBEL   = 1,
        SCHARR  = 2,
        LSD     = 3
    };

    struct CV_EXPORTS_W_SIMPLE Params
    {
        CV_WRAP Params();
        //! Parameter Free mode will be activated when this value is set as true. Default value is false.
        CV_PROP_RW bool PFmode;
        /** @brief indicates the operator used for gradient calculation.

        one of the flags cv::ximgproc::EdgeDrawing::GradientOperator. Default value is PREWITT
        */
        CV_PROP_RW int EdgeDetectionOperator;
        //! threshold value of gradiential difference between pixels. Used to create gradient image. Default value is 20
        CV_PROP_RW int GradientThresholdValue;
        //! threshold value used to select anchor points. Default value is 0
        CV_PROP_RW int AnchorThresholdValue;
        //! Default value is 1
        CV_PROP_RW int ScanInterval;
        /** @brief minimun connected pixels length processed to create an edge segment.

        in gradient image, minimum connected pixels length processed to create an edge segment. pixels having upper value than GradientThresholdValue
        will be processed. Default value is 10
        */
        CV_PROP_RW int MinPathLength;
        //! sigma value for internal GaussianBlur() function. Default value is 1.0
        CV_PROP_RW float Sigma;
        CV_PROP_RW bool SumFlag;
        //! Default value is true. indicates if NFA (Number of False Alarms) algorithm will be used for line and ellipse validation.
        CV_PROP_RW bool NFAValidation;
        //! minimun line length to detect.
        CV_PROP_RW int MinLineLength;
        //! Default value is 6.0
        CV_PROP_RW double MaxDistanceBetweenTwoLines;
        //! Default value is 1.0
        CV_PROP_RW double LineFitErrorThreshold;
        //! Default value is 1.3
        CV_PROP_RW double MaxErrorThreshold;

        void read(const FileNode& fn);
        void write(FileStorage& fs) const;
    };

    /** @brief Detects edges in a grayscale image and prepares them to detect lines and ellipses.

    @param src 8-bit, single-channel, grayscale input image.
    */
    CV_WRAP virtual void detectEdges(InputArray src) = 0;

    /** @brief returns Edge Image prepared by detectEdges() function.

    @param dst returns 8-bit, single-channel output image.
    */
    CV_WRAP virtual void getEdgeImage(OutputArray dst) = 0;

    /** @brief returns Gradient Image prepared by detectEdges() function.

    @param dst returns 16-bit, single-channel output image.
    */
    CV_WRAP virtual void getGradientImage(OutputArray dst) = 0;

    /** @brief Returns std::vector<std::vector<Point>> of detected edge segments, see detectEdges()
<<<<<<< HEAD
     */
=======
    */
>>>>>>> b535c990
    CV_WRAP virtual std::vector<std::vector<Point> > getSegments() = 0;

    /** @brief Returns for each line found in detectLines() its edge segment index in getSegments()
     */
    CV_WRAP virtual std::vector<int> getSegmentIndicesOfLines() const = 0;

    /** @brief Detects lines.

    @param lines  output Vec<4f> contains the start point and the end point of detected lines.
    @note you should call detectEdges() before calling this function.
    */
    CV_WRAP virtual void detectLines(OutputArray lines) = 0;

    /** @brief Detects circles and ellipses.

    @param ellipses  output Vec<6d> contains center point and perimeter for circles, center point, axes and angle for ellipses.
    @note you should call detectEdges() before calling this function.
    */
    CV_WRAP virtual void detectEllipses(OutputArray ellipses) = 0;

    CV_WRAP Params params;

    /** @brief sets parameters.

    this function is meant to be used for parameter setting in other languages than c++ like python.
    @param parameters
    */
    CV_WRAP void setParams(const EdgeDrawing::Params& parameters);
    virtual ~EdgeDrawing() { }
};

/** @brief Creates a smart pointer to a EdgeDrawing object and initializes it
*/
CV_EXPORTS_W Ptr<EdgeDrawing> createEdgeDrawing();
//! @}

}
}

#endif /* __OPENCV_EDGE_DRAWING_HPP__ */<|MERGE_RESOLUTION|>--- conflicted
+++ resolved
@@ -89,11 +89,7 @@
     CV_WRAP virtual void getGradientImage(OutputArray dst) = 0;
 
     /** @brief Returns std::vector<std::vector<Point>> of detected edge segments, see detectEdges()
-<<<<<<< HEAD
-     */
-=======
     */
->>>>>>> b535c990
     CV_WRAP virtual std::vector<std::vector<Point> > getSegments() = 0;
 
     /** @brief Returns for each line found in detectLines() its edge segment index in getSegments()
